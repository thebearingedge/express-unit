{
  "name": "express-unit",
  "version": "1.1.0",
  "description": "",
  "main": "index.js",
  "files": [
    "dist/",
    "index.js"
  ],
  "engines": {
    "node": ">=6.3.1",
    "npm": ">=3.10.3"
  },
  "scripts": {
    "lint": "eslint src/ test/",
    "test": "mocha -r babel-register -t 200",
    "tdd": "npm -s test -- -w -R min",
    "cover": "babel-node node_modules/.bin/babel-istanbul cover _mocha",
    "transpile": "rimraf dist/ && babel src -d dist/",
    "precommit": "run-s lint cover transpile"
  },
  "repository": {
    "type": "git",
    "url": "git+https://github.com/thebearingedge/express-unit.git"
  },
  "keywords": [
    "unit",
    "test",
    "connect",
    "middleware",
    "express"
  ],
  "author": "Tim Davis",
  "license": "MIT",
  "bugs": {
    "url": "https://github.com/thebearingedge/express-unit/issues"
  },
  "homepage": "https://github.com/thebearingedge/express-unit#readme",
  "devDependencies": {
    "babel-eslint": "7.2.2",
    "babel-cli": "6.24.1",
    "babel-eslint": "7.2.1",
    "babel-istanbul": "0.12.2",
    "babel-plugin-transform-async-to-generator": "6.24.1",
    "babel-preset-node6": "11.0.0",
    "chai": "3.5.0",
    "coveralls": "2.13.1",
    "eslint": "3.19.0",
    "express": "4.15.2",
    "express-async-wrap": "1.0.0",
    "global": "4.3.2",
    "husky": "0.13.3",
<<<<<<< HEAD
    "mocha": "3.4.2",
=======
    "mocha": "3.4.1",
>>>>>>> bcdd85fd
    "npm-run-all": "4.0.2",
    "sinon": "2.3.0",
    "sinon-chai": "2.10.0"
  },
  "peerDependencies": {
    "express": "4.x"
  },
  "dependencies": {
    "es6-error": "4.0.2"
  }
}<|MERGE_RESOLUTION|>--- conflicted
+++ resolved
@@ -50,11 +50,7 @@
     "express-async-wrap": "1.0.0",
     "global": "4.3.2",
     "husky": "0.13.3",
-<<<<<<< HEAD
     "mocha": "3.4.2",
-=======
-    "mocha": "3.4.1",
->>>>>>> bcdd85fd
     "npm-run-all": "4.0.2",
     "sinon": "2.3.0",
     "sinon-chai": "2.10.0"
