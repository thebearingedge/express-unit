{
  "name": "express-unit",
  "version": "1.1.0",
  "description": "",
  "main": "index.js",
  "files": [
    "dist/",
    "index.js"
  ],
  "engines": {
    "node": ">=6.3.1",
    "npm": ">=3.10.3"
  },
  "scripts": {
    "lint": "eslint src/ test/",
    "test": "mocha -r babel-register -t 200",
    "tdd": "npm -s test -- -w -R min",
    "cover": "babel-node node_modules/.bin/babel-istanbul cover _mocha",
    "transpile": "rimraf dist/ && babel src -d dist/",
    "precommit": "run-s lint cover transpile"
  },
  "repository": {
    "type": "git",
    "url": "git+https://github.com/thebearingedge/express-unit.git"
  },
  "keywords": [
    "unit",
    "test",
    "connect",
    "middleware",
    "express"
  ],
  "author": "Tim Davis",
  "license": "MIT",
  "bugs": {
    "url": "https://github.com/thebearingedge/express-unit/issues"
  },
  "homepage": "https://github.com/thebearingedge/express-unit#readme",
  "devDependencies": {
    "babel-eslint": "7.2.2",
    "babel-cli": "6.24.1",
    "babel-eslint": "7.2.1",
    "babel-istanbul": "0.12.2",
    "babel-plugin-transform-async-to-generator": "6.24.1",
    "babel-preset-node6": "11.0.0",
    "chai": "4.1.0",
    "coveralls": "2.13.1",
    "eslint": "4.1.0",
    "express": "4.15.2",
    "express-async-wrap": "1.0.0",
    "global": "4.3.2",
    "mocha": "3.5.0",
    "husky": "0.14.0",
    "npm-run-all": "4.0.2",
<<<<<<< HEAD
    "sinon": "2.3.2",
    "sinon-chai": "2.13.0"
=======
    "sinon": "2.3.5",
    "sinon-chai": "2.11.0"
>>>>>>> bb374a2d
  },
  "peerDependencies": {
    "express": "4.x"
  },
  "dependencies": {
    "es6-error": "4.0.2"
  }
}<|MERGE_RESOLUTION|>--- conflicted
+++ resolved
@@ -52,13 +52,8 @@
     "mocha": "3.5.0",
     "husky": "0.14.0",
     "npm-run-all": "4.0.2",
-<<<<<<< HEAD
-    "sinon": "2.3.2",
-    "sinon-chai": "2.13.0"
-=======
-    "sinon": "2.3.5",
-    "sinon-chai": "2.11.0"
->>>>>>> bb374a2d
+    "sinon-chai": "2.13.0",
+    "sinon": "2.3.5"
   },
   "peerDependencies": {
     "express": "4.x"
