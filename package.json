--- conflicted
+++ resolved
@@ -49,13 +49,8 @@
     "express": "4.15.2",
     "express-async-wrap": "1.0.0",
     "global": "4.3.2",
-<<<<<<< HEAD
-    "husky": "0.13.4",
     "mocha": "3.5.0",
-=======
     "husky": "0.14.0",
-    "mocha": "3.4.2",
->>>>>>> 12c28c7b
     "npm-run-all": "4.0.2",
     "sinon": "2.3.5",
     "sinon-chai": "2.11.0"
