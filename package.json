{
  "name": "express-unit",
  "version": "2.0.1",
  "description": "Express middleware testing made easy.",
  "main": "index.js",
  "files": [
    "dist/",
    "index.js"
  ],
  "engines": {
    "node": ">=8.0.0",
    "npm": ">=5.0.2"
  },
  "scripts": {
    "lint": "eslint src/ test/",
    "test": "mocha -r babel-register -t 200",
    "tdd": "npm -s t -- -w -R min",
    "build": "rimraf dist/ && babel src/ -d dist/",
    "cover": "nyc npm -s t",
    "check": "nyc check-coverage",
    "report": "codecov",
    "precommit": "run-p -s lint cover",
    "travis": "run-s -s lint cover check",
    "prepublishOnly": "run-s -s precommit check build"
  },
  "repository": {
    "type": "git",
    "url": "git+https://github.com/thebearingedge/express-unit.git"
  },
  "keywords": [
    "unit",
    "test",
    "connect",
    "middleware",
    "express"
  ],
  "author": "Tim Davis",
  "license": "MIT",
  "bugs": {
    "url": "https://github.com/thebearingedge/express-unit/issues"
  },
  "homepage": "https://github.com/thebearingedge/express-unit#readme",
  "devDependencies": {
    "babel-cli": "6.26.0",
    "babel-plugin-transform-es2015-modules-commonjs": "6.26.0",
    "babel-register": "6.26.0",
    "chai": "4.1.2",
    "codecov": "3.0.0",
<<<<<<< HEAD
    "eslint": "4.12.0",
    "eslint-config-standard": "11.0.0-beta.0",
=======
    "eslint": "4.12.1",
    "eslint-config-standard": "10.2.1",
>>>>>>> 84720f70
    "eslint-plugin-import": "2.8.0",
    "eslint-plugin-node": "5.2.1",
    "eslint-plugin-promise": "3.6.0",
    "eslint-plugin-standard": "3.0.1",
    "express": "4.16.2",
    "express-async-wrap": "1.0.0",
    "husky": "0.14.3",
    "mocha": "4.0.1",
    "npm-run-all": "4.1.2",
    "nyc": "11.3.0",
    "sinon": "4.1.3",
    "sinon-chai": "2.14.0"
  },
  "peerDependencies": {
    "express": "4.x"
  },
  "dependencies": {
    "es6-error": "^4.0.2"
  }
}<|MERGE_RESOLUTION|>--- conflicted
+++ resolved
@@ -46,13 +46,8 @@
     "babel-register": "6.26.0",
     "chai": "4.1.2",
     "codecov": "3.0.0",
-<<<<<<< HEAD
-    "eslint": "4.12.0",
     "eslint-config-standard": "11.0.0-beta.0",
-=======
     "eslint": "4.12.1",
-    "eslint-config-standard": "10.2.1",
->>>>>>> 84720f70
     "eslint-plugin-import": "2.8.0",
     "eslint-plugin-node": "5.2.1",
     "eslint-plugin-promise": "3.6.0",
