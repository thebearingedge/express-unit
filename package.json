--- conflicted
+++ resolved
@@ -37,13 +37,9 @@
   },
   "homepage": "https://github.com/thebearingedge/express-unit#readme",
   "devDependencies": {
-<<<<<<< HEAD
-    "babel-cli": "6.24.0",
     "babel-eslint": "7.2.2",
-=======
     "babel-cli": "6.24.1",
     "babel-eslint": "7.2.1",
->>>>>>> 86a201ad
     "babel-istanbul": "0.12.2",
     "babel-plugin-transform-async-to-generator": "6.24.1",
     "babel-preset-node6": "11.0.0",
