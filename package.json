{
  "name": "express-unit",
  "version": "2.0.1",
  "description": "Express middleware testing made easy.",
  "main": "index.js",
  "files": [
    "dist/",
    "index.js"
  ],
  "engines": {
    "node": ">=8.0.0",
    "npm": ">=5.0.2"
  },
  "scripts": {
    "lint": "eslint src/ test/",
    "test": "mocha -r babel-register -t 200",
    "tdd": "npm -s t -- -w -R min",
    "build": "rimraf dist/ && babel src/ -d dist/",
    "cover": "nyc npm -s t",
    "check": "nyc check-coverage",
    "report": "codecov",
    "precommit": "run-p -s lint cover",
    "travis": "run-s -s lint cover check",
    "prepublishOnly": "run-s -s precommit check build"
  },
  "repository": {
    "type": "git",
    "url": "git+https://github.com/thebearingedge/express-unit.git"
  },
  "keywords": [
    "unit",
    "test",
    "connect",
    "middleware",
    "express"
  ],
  "author": "Tim Davis",
  "license": "MIT",
  "bugs": {
    "url": "https://github.com/thebearingedge/express-unit/issues"
  },
  "homepage": "https://github.com/thebearingedge/express-unit#readme",
  "devDependencies": {
    "babel-cli": "6.26.0",
    "babel-plugin-transform-es2015-modules-commonjs": "6.26.0",
    "babel-register": "6.26.0",
    "chai": "4.1.2",
    "codecov": "3.0.0",
    "eslint-config-standard": "11.0.0-beta.0",
    "eslint": "4.12.1",
    "eslint-plugin-import": "2.8.0",
    "eslint-plugin-node": "5.2.1",
    "eslint-plugin-promise": "3.6.0",
    "eslint-plugin-standard": "3.0.1",
    "express": "4.16.2",
    "express-async-wrap": "1.0.0",
    "husky": "0.14.3",
    "mocha": "4.0.1",
    "npm-run-all": "4.1.2",
<<<<<<< HEAD
    "nyc": "11.4.1",
    "sinon": "4.1.2",
=======
    "nyc": "11.3.0",
    "sinon": "4.1.3",
>>>>>>> cf6f085b
    "sinon-chai": "2.14.0"
  },
  "peerDependencies": {
    "express": "4.x"
  },
  "dependencies": {
    "es6-error": "^4.0.2"
  }
}<|MERGE_RESOLUTION|>--- conflicted
+++ resolved
@@ -57,13 +57,8 @@
     "husky": "0.14.3",
     "mocha": "4.0.1",
     "npm-run-all": "4.1.2",
-<<<<<<< HEAD
     "nyc": "11.4.1",
-    "sinon": "4.1.2",
-=======
-    "nyc": "11.3.0",
     "sinon": "4.1.3",
->>>>>>> cf6f085b
     "sinon-chai": "2.14.0"
   },
   "peerDependencies": {
