{
  "name": "express-unit",
  "version": "1.1.0",
  "description": "",
  "main": "index.js",
  "files": [
    "dist/",
    "index.js"
  ],
  "engines": {
    "node": ">=6.3.1",
    "npm": ">=3.10.3"
  },
  "scripts": {
    "lint": "eslint src/ test/",
    "test": "mocha -r babel-register -t 200",
    "tdd": "npm -s test -- -w -R min",
    "cover": "babel-node node_modules/.bin/babel-istanbul cover _mocha",
    "transpile": "rimraf dist/ && babel src -d dist/",
    "precommit": "run-s lint cover transpile"
  },
  "repository": {
    "type": "git",
    "url": "git+https://github.com/thebearingedge/express-unit.git"
  },
  "keywords": [
    "unit",
    "test",
    "connect",
    "middleware",
    "express"
  ],
  "author": "Tim Davis",
  "license": "MIT",
  "bugs": {
    "url": "https://github.com/thebearingedge/express-unit/issues"
  },
  "homepage": "https://github.com/thebearingedge/express-unit#readme",
  "devDependencies": {
    "babel-eslint": "7.2.2",
    "babel-cli": "6.24.1",
    "babel-eslint": "7.2.1",
    "babel-istanbul": "0.12.2",
    "babel-plugin-transform-async-to-generator": "6.24.1",
    "babel-preset-node6": "11.0.0",
    "chai": "3.5.0",
    "coveralls": "2.13.1",
    "eslint": "3.19.0",
    "express": "4.15.2",
    "express-async-wrap": "1.0.0",
    "global": "4.3.2",
    "husky": "0.13.3",
    "mocha": "3.3.0",
    "npm-run-all": "4.0.2",
<<<<<<< HEAD
    "sinon": "2.2.0",
    "sinon-chai": "2.9.0"
=======
    "sinon": "2.1.0",
    "sinon-chai": "2.10.0"
>>>>>>> 401e7f26
  },
  "peerDependencies": {
    "express": "4.x"
  },
  "dependencies": {
    "es6-error": "4.0.2"
  }
}<|MERGE_RESOLUTION|>--- conflicted
+++ resolved
@@ -52,13 +52,8 @@
     "husky": "0.13.3",
     "mocha": "3.3.0",
     "npm-run-all": "4.0.2",
-<<<<<<< HEAD
     "sinon": "2.2.0",
-    "sinon-chai": "2.9.0"
-=======
-    "sinon": "2.1.0",
     "sinon-chai": "2.10.0"
->>>>>>> 401e7f26
   },
   "peerDependencies": {
     "express": "4.x"
